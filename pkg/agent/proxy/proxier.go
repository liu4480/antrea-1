// Copyright 2020 Antrea Authors
//
// Licensed under the Apache License, Version 2.0 (the "License");
// you may not use this file except in compliance with the License.
// You may obtain a copy of the License at
//
//     http://www.apache.org/licenses/LICENSE-2.0
//
// Unless required by applicable law or agreed to in writing, software
// distributed under the License is distributed on an "AS IS" BASIS,
// WITHOUT WARRANTIES OR CONDITIONS OF ANY KIND, either express or implied.
// See the License for the specific language governing permissions and
// limitations under the License.

package proxy

import (
	"fmt"
	"net"
	"sync"
	"time"

	corev1 "k8s.io/api/core/v1"
	"k8s.io/api/discovery/v1beta1"
	"k8s.io/apimachinery/pkg/runtime"
	"k8s.io/client-go/informers"
	"k8s.io/client-go/tools/record"
	"k8s.io/klog"
	utilnet "k8s.io/utils/net"

	"github.com/vmware-tanzu/antrea/pkg/agent/openflow"
	"github.com/vmware-tanzu/antrea/pkg/agent/proxy/metrics"
	"github.com/vmware-tanzu/antrea/pkg/agent/proxy/types"
	"github.com/vmware-tanzu/antrea/pkg/agent/querier"
	"github.com/vmware-tanzu/antrea/pkg/features"
	binding "github.com/vmware-tanzu/antrea/pkg/ovs/openflow"
	k8sproxy "github.com/vmware-tanzu/antrea/third_party/proxy"
	"github.com/vmware-tanzu/antrea/third_party/proxy/config"
)

const (
	resyncPeriod  = time.Minute
	componentName = "antrea-agent-proxy"
)

type proxier struct {
	once                sync.Once
	endpointSliceConfig *config.EndpointSliceConfig
	endpointsConfig     *config.EndpointsConfig
	serviceConfig       *config.ServiceConfig
	// endpointsChanges and serviceChanges contains all changes to endpoints and
	// services that happened since last syncProxyRules call. For a single object,
	// changes are accumulated. Once both endpointsChanges and serviceChanges
	// have been synced, syncProxyRules will start syncing rules to OVS.
	endpointsChanges *endpointsChangesTracker
	serviceChanges   *serviceChangesTracker
	// serviceMap stores services we expect to be installed.
	serviceMap k8sproxy.ServiceMap
	// serviceInstalledMap stores services we actually installed.
	serviceInstalledMap k8sproxy.ServiceMap
	// endpointsMap stores endpoints we expect to be installed.
	endpointsMap types.EndpointsMap
	// endpointsInstalledMap stores endpoints we actually installed.
	endpointsInstalledMap types.EndpointsMap
	// endpointReferenceCounter stores the number of times an Endpoint is referenced by Services.
	endpointReferenceCounter map[string]int
	// groupCounter is used to allocate groupID.
	groupCounter types.GroupCounter
	// serviceStringMap provides map from serviceString(ClusterIP:Port/Proto) to ServicePortName.
	serviceStringMap map[string]k8sproxy.ServicePortName
	// serviceStringMapMutex protects serviceStringMap object.
	serviceStringMapMutex sync.Mutex

	runner              *k8sproxy.BoundedFrequencyRunner
	stopChan            <-chan struct{}
	agentQuerier        querier.AgentQuerier
	ofClient            openflow.Client
	isIPv6              bool
	enableEndpointSlice bool
}

func endpointKey(endpoint k8sproxy.Endpoint, protocol binding.Protocol) string {
	return fmt.Sprintf("%s/%s", endpoint.String(), protocol)
}

func (p *proxier) isInitialized() bool {
	return p.endpointsChanges.Synced() && p.serviceChanges.Synced()
}

// removeStaleServices removes all expired Services. Once a Service is deleted, all
// its Endpoints will be expired, and the removeStaleEndpoints method takes
// responsibility for cleaning up, thus we don't need to call removeEndpoint in this
// function.
func (p *proxier) removeStaleServices() {
	for svcPortName, svcPort := range p.serviceInstalledMap {
		if _, ok := p.serviceMap[svcPortName]; ok {
			continue
		}
		svcInfo := svcPort.(*types.ServiceInfo)
		klog.V(2).Infof("Removing stale Service: %s %s", svcPortName.Name, svcInfo.String())
		if err := p.ofClient.UninstallServiceFlows(svcInfo.ClusterIP(), uint16(svcInfo.Port()), svcInfo.OFProtocol); err != nil {
			klog.Errorf("Failed to remove flows of Service %v: %v", svcPortName, err)
			continue
		}
		for _, ingress := range svcInfo.LoadBalancerIPStrings() {
			if ingress != "" {
				if err := p.uninstallLoadBalancerServiceFlows(net.ParseIP(ingress), uint16(svcInfo.Port()), svcInfo.OFProtocol); err != nil {
					klog.Errorf("Error when removing Service flows: %v", err)
					continue
				}
			}
		}
		groupID, _ := p.groupCounter.Get(svcPortName)
		if err := p.ofClient.UninstallServiceGroup(groupID); err != nil {
			klog.Errorf("Failed to remove flows of Service %v: %v", svcPortName, err)
			continue
		}
		delete(p.serviceInstalledMap, svcPortName)
		p.deleteServiceByIP(svcInfo.String())
		p.groupCounter.Recycle(svcPortName)
	}
}

func getBindingProtoForIPProto(endpointIP string, protocol corev1.Protocol) binding.Protocol {
	var bindingProtocol binding.Protocol
	if utilnet.IsIPv6String(endpointIP) {
		bindingProtocol = binding.ProtocolTCPv6
		if protocol == corev1.ProtocolUDP {
			bindingProtocol = binding.ProtocolUDPv6
		} else if protocol == corev1.ProtocolSCTP {
			bindingProtocol = binding.ProtocolSCTPv6
		}
	} else {
		bindingProtocol = binding.ProtocolTCP
		if protocol == corev1.ProtocolUDP {
			bindingProtocol = binding.ProtocolUDP
		} else if protocol == corev1.ProtocolSCTP {
			bindingProtocol = binding.ProtocolSCTP
		}
	}
	return bindingProtocol
}

// removeEndpoint removes flows for the given Endpoint from the data path if these flows are no longer
// needed by any Service. Endpoints from different Services can have the same characteristics and thus
// can share the same flows. removeEndpoint must be called whenever an Endpoint is no longer used by a
// given Service. If the Endpoint is still referenced by any other Services, no flow will be removed.
// The method only returns an error if a data path operation fails. If the flows are successfully
// removed from the data path, the method returns true. Otherwise, if the flows are still needed for
// other Services, it returns false.
func (p *proxier) removeEndpoint(endpoint k8sproxy.Endpoint, protocol binding.Protocol) (bool, error) {
	key := endpointKey(endpoint, protocol)
	count := p.endpointReferenceCounter[key]
	if count == 1 {
		if err := p.ofClient.UninstallEndpointFlows(protocol, endpoint); err != nil {
			return false, err
		}
		delete(p.endpointReferenceCounter, key)
		klog.V(2).Infof("Endpoint %s/%s removed", endpoint.String(), protocol)
	} else if count > 1 {
		p.endpointReferenceCounter[key] = count - 1
		klog.V(2).Infof("Stale Endpoint %s/%s is still referenced by other Services, decrementing reference count by 1", endpoint.String(), protocol)
		return false, nil
	}
	return true, nil
}

// removeStaleEndpoints compares Endpoints we installed with Endpoints we expected. All installed but unexpected Endpoints
// will be deleted by using removeEndpoint.
func (p *proxier) removeStaleEndpoints() {
	for svcPortName, installedEps := range p.endpointsInstalledMap {
		for installedEpName, installedEp := range installedEps {
			if _, ok := p.endpointsMap[svcPortName][installedEpName]; !ok {
				if _, err := p.removeEndpoint(installedEp, getBindingProtoForIPProto(installedEp.IP(), svcPortName.Protocol)); err != nil {
					klog.Errorf("Error when removing Endpoint %v for %v", installedEp, svcPortName)
					continue
				}
				delete(installedEps, installedEpName)
			}
		}
		if len(installedEps) == 0 {
			delete(p.endpointsInstalledMap, svcPortName)
		}
	}
}

func serviceIdentityChanged(svcInfo, pSvcInfo *types.ServiceInfo) bool {
	return svcInfo.ClusterIP().String() != pSvcInfo.ClusterIP().String() ||
		svcInfo.Port() != pSvcInfo.Port() ||
		svcInfo.OFProtocol != pSvcInfo.OFProtocol
}

// smallSliceDifference builds a slice which includes all the strings from s1
// which are not in s2.
func smallSliceDifference(s1, s2 []string) []string {
	var diff []string

	for _, e1 := range s1 {
		found := false
		for _, e2 := range s2 {
			if e1 == e2 {
				found = true
				break
			}
		}
		if !found {
			diff = append(diff, e1)
		}
	}

	return diff
}

func (p *proxier) installServices() {
	for svcPortName, svcPort := range p.serviceMap {
		svcInfo := svcPort.(*types.ServiceInfo)
		groupID, _ := p.groupCounter.Get(svcPortName)
		endpointsInstalled, ok := p.endpointsInstalledMap[svcPortName]
		if !ok {
			p.endpointsInstalledMap[svcPortName] = map[string]k8sproxy.Endpoint{}
			endpointsInstalled = p.endpointsInstalledMap[svcPortName]
		}
		endpoints := p.endpointsMap[svcPortName]
		// If both expected Endpoints number and installed Endpoints number are 0, we don't need to take care of this Service.
		if len(endpoints) == 0 && len(endpointsInstalled) == 0 {
			continue
		}

		installedSvcPort, ok := p.serviceInstalledMap[svcPortName]
		var pSvcInfo *types.ServiceInfo
		var needRemoval, needUpdateService, needUpdateEndpoints bool
		if ok { // Need to update.
			pSvcInfo = installedSvcPort.(*types.ServiceInfo)
			needRemoval = serviceIdentityChanged(svcInfo, pSvcInfo) || (svcInfo.SessionAffinityType() != pSvcInfo.SessionAffinityType())
			needUpdateService = needRemoval || (svcInfo.StickyMaxAgeSeconds() != pSvcInfo.StickyMaxAgeSeconds())
			needUpdateEndpoints = pSvcInfo.SessionAffinityType() != svcInfo.SessionAffinityType()
		} else { // Need to install.
			needUpdateService = true
		}

		var endpointUpdateList []k8sproxy.Endpoint
		for _, endpoint := range endpoints { // Check if there is any installed Endpoint which is not expected anymore.
			if _, ok := endpointsInstalled[endpoint.String()]; !ok { // There is an expected Endpoint which is not installed.
				needUpdateEndpoints = true
			}
			endpointUpdateList = append(endpointUpdateList, endpoint)
		}
		if len(endpoints) < len(endpointsInstalled) { // There are Endpoints which expired.
			klog.V(2).Infof("Some Endpoints of Service %s removed, updating Endpoints", svcInfo.String())
			needUpdateEndpoints = true
		}

		var deletedLoadBalancerIPs, addedLoadBalancerIPs []string
		if pSvcInfo != nil {
			deletedLoadBalancerIPs = smallSliceDifference(pSvcInfo.LoadBalancerIPStrings(), svcInfo.LoadBalancerIPStrings())
			addedLoadBalancerIPs = smallSliceDifference(svcInfo.LoadBalancerIPStrings(), pSvcInfo.LoadBalancerIPStrings())
		} else {
			deletedLoadBalancerIPs = []string{}
			addedLoadBalancerIPs = svcInfo.LoadBalancerIPStrings()
		}
		if len(deletedLoadBalancerIPs) > 0 || len(addedLoadBalancerIPs) > 0 {
			needUpdateService = true
		}

		// If neither the Service nor Endpoints of the Service need to be updated, we skip.
		if !needUpdateService && !needUpdateEndpoints {
			continue
		}

		if pSvcInfo != nil {
			klog.V(2).Infof("Updating Service %s %s", svcPortName.Name, svcInfo.String())
		} else {
			klog.V(2).Infof("Installing Service %s %s", svcPortName.Name, svcInfo.String())
		}

		if needUpdateEndpoints {
			err := p.ofClient.InstallEndpointFlows(svcInfo.OFProtocol, endpointUpdateList, p.isIPv6)
			if err != nil {
				klog.Errorf("Error when installing Endpoints flows: %v", err)
				continue
			}
			err = p.ofClient.InstallServiceGroup(groupID, svcInfo.StickyMaxAgeSeconds() != 0, endpointUpdateList)
			if err != nil {
				klog.Errorf("Error when installing Endpoints groups: %v", err)
				continue
			}
			for _, e := range endpointUpdateList {
				// If the Endpoint is newly installed, add a reference.
				if _, ok := endpointsInstalled[e.String()]; !ok {
					key := endpointKey(e, svcInfo.OFProtocol)
					p.endpointReferenceCounter[key] = p.endpointReferenceCounter[key] + 1
					endpointsInstalled[e.String()] = e
				}
			}
		}

		if needUpdateService {
			// Delete previous flow.
			if needRemoval {
				if err := p.ofClient.UninstallServiceFlows(pSvcInfo.ClusterIP(), uint16(pSvcInfo.Port()), pSvcInfo.OFProtocol); err != nil {
					klog.Errorf("Failed to remove flows of Service %v: %v", svcPortName, err)
					continue
				}
			}
			if err := p.ofClient.InstallServiceFlows(groupID, svcInfo.ClusterIP(), uint16(svcInfo.Port()), svcInfo.OFProtocol, uint16(svcInfo.StickyMaxAgeSeconds())); err != nil {
				klog.Errorf("Error when installing Service flows: %v", err)
				continue
			}
			// Install OpenFlow entries for the ingress IPs of LoadBalancer Service.
			// The LoadBalancer Service should be accessible from Pod, Node and
			// external host.
			var toDelete, toAdd []string
			if needRemoval {
				toDelete = pSvcInfo.LoadBalancerIPStrings()
				toAdd = svcInfo.LoadBalancerIPStrings()
			} else {
				toDelete = deletedLoadBalancerIPs
				toAdd = addedLoadBalancerIPs
			}
			for _, ingress := range toDelete {
				if ingress != "" {
					// It is safe to access pSvcInfo here. If this is a new Service,
					// then toDelete will be an empty slice.
					if err := p.uninstallLoadBalancerServiceFlows(net.ParseIP(ingress), uint16(pSvcInfo.Port()), pSvcInfo.OFProtocol); err != nil {
						klog.Errorf("Error when removing LoadBalancer Service flows: %v", err)
						continue
					}
				}
			}
			for _, ingress := range toAdd {
				if ingress != "" {
					if err := p.installLoadBalancerServiceFlows(groupID, net.ParseIP(ingress), uint16(svcInfo.Port()), svcInfo.OFProtocol, uint16(svcInfo.StickyMaxAgeSeconds())); err != nil {
						klog.Errorf("Error when installing LoadBalancer Service flows: %v", err)
						continue
					}
				}
			}
		}

		p.serviceInstalledMap[svcPortName] = svcPort
		p.addServiceByIP(svcInfo.String(), svcPortName)
	}
}

// syncProxyRules applies current changes in change trackers and then updates
// flows for services and endpoints. It will return immediately if either
// endpoints or services resources are not synced. syncProxyRules is only called
// through the Run method of the runner object, and all calls are
// serialized. Since this method is the only one accessing internal state
// (e.g. serviceMap), no synchronization mechanism, such as a mutex, is
// required.
func (p *proxier) syncProxyRules() {
	start := time.Now()
	defer func() {
		delta := time.Since(start)
		if p.isIPv6 {
<<<<<<< HEAD
			metrics.SyncProxyDuration.Observe(delta.Seconds())
		} else {
			metrics.SyncProxyDurationV6.Observe(delta.Seconds())
=======
			metrics.SyncProxyDurationV6.Observe(delta.Seconds())
		} else {
			metrics.SyncProxyDuration.Observe(delta.Seconds())
>>>>>>> 8290759a
		}
		klog.V(4).Infof("syncProxyRules took %v", time.Since(start))
	}()
	if !p.isInitialized() {
		klog.V(4).Info("Not syncing rules until both Services and Endpoints have been synced")
		return
	}

	p.endpointsChanges.Update(p.endpointsMap)
	p.serviceChanges.Update(p.serviceMap)

	p.removeStaleServices()
	p.installServices()
<<<<<<< HEAD
	p.removeStaleEndpoints(staleEndpoints)
=======
	p.removeStaleEndpoints()
>>>>>>> 8290759a

	counter := 0
	for _, endpoints := range p.endpointsMap {
		counter += len(endpoints)
	}
	if p.isIPv6 {
		metrics.ServicesInstalledTotalV6.Set(float64(len(p.serviceMap)))
		metrics.EndpointsInstalledTotalV6.Set(float64(counter))
	} else {
		metrics.ServicesInstalledTotal.Set(float64(len(p.serviceMap)))
		metrics.EndpointsInstalledTotal.Set(float64(counter))
	}
}

func (p *proxier) SyncLoop() {
	p.runner.Loop(p.stopChan)
}

func (p *proxier) OnEndpointsAdd(endpoints *corev1.Endpoints) {
	p.OnEndpointsUpdate(nil, endpoints)
}

func (p *proxier) OnEndpointsUpdate(oldEndpoints, endpoints *corev1.Endpoints) {
	if p.isIPv6 {
		metrics.EndpointsUpdatesTotalV6.Inc()
	} else {
		metrics.EndpointsUpdatesTotal.Inc()
	}
	if p.endpointsChanges.OnEndpointUpdate(oldEndpoints, endpoints) && p.isInitialized() {
		p.runner.Run()
	}
}

func (p *proxier) OnEndpointsDelete(endpoints *corev1.Endpoints) {
	p.OnEndpointsUpdate(endpoints, nil)
}

func (p *proxier) OnEndpointsSynced() {
	p.endpointsChanges.OnEndpointsSynced()
	if p.isInitialized() {
		p.runner.Run()
	}
}

func (p *proxier) OnEndpointSliceAdd(endpointSlice *v1beta1.EndpointSlice) {
	if p.endpointsChanges.OnEndpointSliceUpdate(endpointSlice, false) && p.isInitialized() {
		p.runner.Run()
	}
}

func (p *proxier) OnEndpointSliceUpdate(oldEndpointSlice, newEndpointSlice *v1beta1.EndpointSlice) {
	if p.endpointsChanges.OnEndpointSliceUpdate(newEndpointSlice, false) && p.isInitialized() {
		p.runner.Run()
	}
}

func (p *proxier) OnEndpointSliceDelete(endpointSlice *v1beta1.EndpointSlice) {
	if p.endpointsChanges.OnEndpointSliceUpdate(endpointSlice, true) && p.isInitialized() {
		p.runner.Run()
	}
}

func (p *proxier) OnEndpointSlicesSynced() {
	p.endpointsChanges.OnEndpointsSynced()
	if p.isInitialized() {
		p.runner.Run()
	}
}

func (p *proxier) OnServiceAdd(service *corev1.Service) {
	p.OnServiceUpdate(nil, service)
}

func (p *proxier) OnServiceUpdate(oldService, service *corev1.Service) {
	if p.isIPv6 {
		metrics.ServicesUpdatesTotalV6.Inc()
	} else {
		metrics.ServicesUpdatesTotal.Inc()
	}
	var isIPv6 bool
	if oldService != nil {
		isIPv6 = utilnet.IsIPv6String(oldService.Spec.ClusterIP)
	} else {
		isIPv6 = utilnet.IsIPv6String(service.Spec.ClusterIP)
	}
	if isIPv6 == p.isIPv6 {
		if p.serviceChanges.OnServiceUpdate(oldService, service) && p.isInitialized() {
			p.runner.Run()
		}
	}
}

func (p *proxier) OnServiceDelete(service *corev1.Service) {
	p.OnServiceUpdate(service, nil)
}

func (p *proxier) OnServiceSynced() {
	p.serviceChanges.OnServiceSynced()
	if p.isInitialized() {
		p.runner.Run()
	}
}

func (p *proxier) GetServiceByIP(serviceStr string) (k8sproxy.ServicePortName, bool) {
	p.serviceStringMapMutex.Lock()
	defer p.serviceStringMapMutex.Unlock()

	serviceInfo, exists := p.serviceStringMap[serviceStr]
	return serviceInfo, exists
}

func (p *proxier) addServiceByIP(serviceStr string, servicePortName k8sproxy.ServicePortName) {
	p.serviceStringMapMutex.Lock()
	defer p.serviceStringMapMutex.Unlock()

	p.serviceStringMap[serviceStr] = servicePortName
}

func (p *proxier) deleteServiceByIP(serviceStr string) {
	p.serviceStringMapMutex.Lock()
	defer p.serviceStringMapMutex.Unlock()

	delete(p.serviceStringMap, serviceStr)
}

func (p *proxier) Run(stopCh <-chan struct{}) {
	p.once.Do(func() {
		go p.serviceConfig.Run(stopCh)
		if p.enableEndpointSlice {
			go p.endpointSliceConfig.Run(stopCh)
		} else {
			go p.endpointsConfig.Run(stopCh)
		}
		p.stopChan = stopCh
		p.SyncLoop()
	})
}

func NewProxier(
	hostname string,
	informerFactory informers.SharedInformerFactory,
	ofClient openflow.Client,
	isIPv6 bool) *proxier {
	recorder := record.NewBroadcaster().NewRecorder(
		runtime.NewScheme(),
		corev1.EventSource{Component: componentName, Host: hostname},
	)
	metrics.Register()
<<<<<<< HEAD
	klog.Infof("Creating proxier with IPv6 enabled=%t", isIPv6)
=======
	klog.V(2).Infof("Creating proxier with IPv6 enabled=%t", isIPv6)

	enableEndpointSlice := features.DefaultFeatureGate.Enabled(features.EndpointSlice)

>>>>>>> 8290759a
	p := &proxier{
		enableEndpointSlice:      enableEndpointSlice,
		endpointsConfig:          config.NewEndpointsConfig(informerFactory.Core().V1().Endpoints(), resyncPeriod),
		serviceConfig:            config.NewServiceConfig(informerFactory.Core().V1().Services(), resyncPeriod),
		endpointsChanges:         newEndpointsChangesTracker(hostname, enableEndpointSlice, isIPv6),
		serviceChanges:           newServiceChangesTracker(recorder, isIPv6),
		serviceMap:               k8sproxy.ServiceMap{},
		serviceInstalledMap:      k8sproxy.ServiceMap{},
		endpointsInstalledMap:    types.EndpointsMap{},
		endpointsMap:             types.EndpointsMap{},
		endpointReferenceCounter: map[string]int{},
		serviceStringMap:         map[string]k8sproxy.ServicePortName{},
		groupCounter:             types.NewGroupCounter(),
		ofClient:                 ofClient,
		isIPv6:                   isIPv6,
	}
	p.serviceConfig.RegisterEventHandler(p)
	p.endpointsConfig.RegisterEventHandler(p)
	p.runner = k8sproxy.NewBoundedFrequencyRunner(componentName, p.syncProxyRules, time.Second, 30*time.Second, 2)
	if enableEndpointSlice {
		p.endpointSliceConfig = config.NewEndpointSliceConfig(informerFactory.Discovery().V1beta1().EndpointSlices(), resyncPeriod)
		p.endpointSliceConfig.RegisterEventHandler(p)
	} else {
		p.endpointsConfig = config.NewEndpointsConfig(informerFactory.Core().V1().Endpoints(), resyncPeriod)
		p.endpointsConfig.RegisterEventHandler(p)
	}
	p.runner = k8sproxy.NewBoundedFrequencyRunner(componentName, p.syncProxyRules, 0, 30*time.Second, -1)
	return p
}

func NewDualStackProxier(
	hostname string, informerFactory informers.SharedInformerFactory, ofClient openflow.Client) k8sproxy.Provider {

	// Create an ipv4 instance of the single-stack proxier
	ipv4Proxier := NewProxier(hostname, informerFactory, ofClient, false)

	// Create an ipv6 instance of the single-stack proxier
	ipv6Proxier := NewProxier(hostname, informerFactory, ofClient, true)

	// Return a meta-proxier that dispatch calls between the two
	// single-stack proxier instances
	metaProxier := k8sproxy.NewMetaProxier(ipv4Proxier, ipv6Proxier)
	return metaProxier
}<|MERGE_RESOLUTION|>--- conflicted
+++ resolved
@@ -354,15 +354,9 @@
 	defer func() {
 		delta := time.Since(start)
 		if p.isIPv6 {
-<<<<<<< HEAD
-			metrics.SyncProxyDuration.Observe(delta.Seconds())
-		} else {
-			metrics.SyncProxyDurationV6.Observe(delta.Seconds())
-=======
 			metrics.SyncProxyDurationV6.Observe(delta.Seconds())
 		} else {
 			metrics.SyncProxyDuration.Observe(delta.Seconds())
->>>>>>> 8290759a
 		}
 		klog.V(4).Infof("syncProxyRules took %v", time.Since(start))
 	}()
@@ -376,11 +370,7 @@
 
 	p.removeStaleServices()
 	p.installServices()
-<<<<<<< HEAD
-	p.removeStaleEndpoints(staleEndpoints)
-=======
 	p.removeStaleEndpoints()
->>>>>>> 8290759a
 
 	counter := 0
 	for _, endpoints := range p.endpointsMap {
@@ -529,14 +519,10 @@
 		corev1.EventSource{Component: componentName, Host: hostname},
 	)
 	metrics.Register()
-<<<<<<< HEAD
-	klog.Infof("Creating proxier with IPv6 enabled=%t", isIPv6)
-=======
 	klog.V(2).Infof("Creating proxier with IPv6 enabled=%t", isIPv6)
 
 	enableEndpointSlice := features.DefaultFeatureGate.Enabled(features.EndpointSlice)
 
->>>>>>> 8290759a
 	p := &proxier{
 		enableEndpointSlice:      enableEndpointSlice,
 		endpointsConfig:          config.NewEndpointsConfig(informerFactory.Core().V1().Endpoints(), resyncPeriod),
