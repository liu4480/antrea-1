# Manual Installation

## Overview

There are four components which need to be deployed in order to run Antrea:

* The OpenVSwitch daemons `ovs-vswitchd` and `ovsdb-server`

* The controller `antrea-controller`

* The agent `antrea-agent`

* The CNI plugin `antrea-cni`

## Instructions

Prior to bringing up the individual components, follow the common steps:

* Ensure Go v1.15 is [installed](https://golang.org/doc/install)

* Git clone your forked Antrea repository and `cd` into the `antrea` directory
<<<<<<< HEAD
  
=======

>>>>>>> 794b6567
    ```bash
    git clone https://github.com/$user/antrea
    cd antrea
    ```

* Build the binaries for all components under `bin` directory
<<<<<<< HEAD
  
=======

>>>>>>> 794b6567
    ```bash
    make bin
    ```

### OpenVSwitch

Open vSwitch >= 2.8.0 userspace daemon `ovs-vswitchd` and `ovsdb-server` should run on all worker nodes. See
[Installing Open vSwitch](https://docs.openvswitch.org/en/latest/intro/install/#installation-from-packages) for details.

### antrea-controller

`antrea-controller` is required to implement Kubernetes Network Policies. At any time, there should be only a single
active replica of `antrea-controller`.

1. Grant the `antrea-controller` ServiceAccount necessary permissions to Kubernetes APIs. You can apply
[controller-rbac.yaml](/build/yamls/base/controller-rbac.yml) to do it.

    ```bash
    kubectl apply -f build/yamls/base/controller-rbac.yml
    ```

2. Create the kubeconfig file that contains the K8s APIServer endpoint and the token of ServiceAccount created in the
above step. See [Configure Access to Multiple Clusters](
https://kubernetes.io/docs/tasks/access-application-cluster/configure-access-multiple-clusters/) for more information.

    ```bash
    APISERVER=$(kubectl config view --minify -o jsonpath='{.clusters[0].cluster.server}')
    TOKEN=$(kubectl get secrets -n kube-system -o jsonpath="{.items[?(@.metadata.annotations['kubernetes\.io/service-account\.name']=='antrea-controller')].data.token}"|base64 --decode)
    kubectl config --kubeconfig=antrea-controller.kubeconfig set-cluster kubernetes --server=$APISERVER --insecure-skip-tls-verify
    kubectl config --kubeconfig=antrea-controller.kubeconfig set-credentials antrea-controller --token=$TOKEN
    kubectl config --kubeconfig=antrea-controller.kubeconfig set-context antrea-controller@kubernetes --cluster=kubernetes --user=antrea-controller
    kubectl config --kubeconfig=antrea-controller.kubeconfig use-context antrea-controller@kubernetes
    ```

<<<<<<< HEAD
3. Create the `antrea-controller` config file, see [Configuration](/docs/configuration.md) for details.

    ```shell script
=======
3. Create the `antrea-controller` config file, see [Configuration](../configuration.md) for details.

    ```bash
>>>>>>> 794b6567
    cat >antrea-controller.conf <<EOF
    clientConnection:
      kubeconfig: antrea-controller.kubeconfig
    EOF
    ```

4. Start `antrea-controller`.
<<<<<<< HEAD
  
=======

>>>>>>> 794b6567
    ```bash
    bin/antrea-controller --config antrea-controller.conf
    ```

### antrea-agent

`antrea-agent` must run all worker nodes.

<<<<<<< HEAD
1. Grant the `antrea-agent` ServiceAccount necessary permissions to Kubernetes APIs. You can apply 
[agent-rbac.yaml](/build/yamls/base/agent-rbac.yml) to do it.
=======
1. Grant the `antrea-agent` ServiceAccount necessary permissions to Kubernetes APIs. You can apply [agent-rbac.yaml](
/build/yamls/base/agent-rbac.yml) to do it.
>>>>>>> 794b6567

    ```bash
    kubectl apply -f build/yamls/base/agent-rbac.yml
    ```

2. Create the kubeconfig file that contains the K8s APIServer endpoint and the token of ServiceAccount created in the
above step. See [Configure Access to Multiple Clusters](
https://kubernetes.io/docs/tasks/access-application-cluster/configure-access-multiple-clusters/) for more information.

    ```bash
    APISERVER=$(kubectl config view --minify -o jsonpath='{.clusters[0].cluster.server}')
    TOKEN=$(kubectl get secrets -n kube-system -o jsonpath="{.items[?(@.metadata.annotations['kubernetes\.io/service-account\.name']=='antrea-agent')].data.token}"|base64 --decode)
    kubectl config --kubeconfig=antrea-agent.kubeconfig set-cluster kubernetes --server=$APISERVER --insecure-skip-tls-verify
    kubectl config --kubeconfig=antrea-agent.kubeconfig set-credentials antrea-agent --token=$TOKEN
    kubectl config --kubeconfig=antrea-agent.kubeconfig set-context antrea-agent@kubernetes --cluster=kubernetes --user=antrea-agent
    kubectl config --kubeconfig=antrea-agent.kubeconfig use-context antrea-agent@kubernetes
    ```

3. Create the kubeconfig file that contains the `antrea-controller` APIServer endpoint and the token of ServiceAccount
created in the above step.

    ```bash
    # Change it to the correct endpoint if you are running antrea-controller somewhere else.
    ANTREA_APISERVER=https://localhost
    TOKEN=$(kubectl get secrets -n kube-system -o jsonpath="{.items[?(@.metadata.annotations['kubernetes\.io/service-account\.name']=='antrea-agent')].data.token}"|base64 --decode)
    kubectl config --kubeconfig=antrea-agent.antrea.kubeconfig set-cluster antrea --server=$ANTREA_APISERVER --insecure-skip-tls-verify
    kubectl config --kubeconfig=antrea-agent.antrea.kubeconfig set-credentials antrea-agent --token=$TOKEN
    kubectl config --kubeconfig=antrea-agent.antrea.kubeconfig set-context antrea-agent@antrea --cluster=antrea --user=antrea-agent
    kubectl config --kubeconfig=antrea-agent.antrea.kubeconfig use-context antrea-agent@antrea
    ```

<<<<<<< HEAD
4. Create the `antrea-agent` config file, see [Configuration](/docs/configuration.md) for details.
    
    ```shell script
=======
4. Create the `antrea-agent` config file, see [Configuration](../configuration.md) for details.

    ```bash
>>>>>>> 794b6567
    cat >antrea-agent.conf <<EOF
    clientConnection:
      kubeconfig: antrea-agent.kubeconfig
    antreaClientConnection:
      kubeconfig: antrea-agent.antrea.kubeconfig
    hostProcPathPrefix: "/"
    EOF
    ```

5. Start `antrea-agent`.

<<<<<<< HEAD
    ```shell script
=======
    ```bash
>>>>>>> 794b6567
    bin/antrea-agent --config antrea-agent.conf
    ```

### antrea-cni
`antrea-cni` should be installed on all worker nodes.

1. Create the cni config file on all worker nodes.

    ```bash
    mkdir -p /etc/cni/net.d

    cat >/etc/cni/net.d/10-antrea.conflist <<EOF
    {
      "cniVersion":"0.3.0",
      "name": "antrea",
      "plugins": [
        {
          "type": "antrea",
          "ipam": {
            "type": "host-local"
          }
        },
        {
          "type": "portmap",
          "capabilities": {"portMappings": true}
        },
        {
          "type": "bandwidth",
          "capabilities": {"bandwidth": true}
        }
      ]
    }
    EOF
    ```

2. Install `antrea-cni` to `/opt/cni/bin/antrea`.

    ```bash
    cp bin/antrea-cni /opt/cni/bin/antrea
    ```<|MERGE_RESOLUTION|>--- conflicted
+++ resolved
@@ -19,22 +19,14 @@
 * Ensure Go v1.15 is [installed](https://golang.org/doc/install)
 
 * Git clone your forked Antrea repository and `cd` into the `antrea` directory
-<<<<<<< HEAD
-  
-=======
 
->>>>>>> 794b6567
     ```bash
     git clone https://github.com/$user/antrea
     cd antrea
     ```
 
 * Build the binaries for all components under `bin` directory
-<<<<<<< HEAD
-  
-=======
 
->>>>>>> 794b6567
     ```bash
     make bin
     ```
@@ -69,15 +61,9 @@
     kubectl config --kubeconfig=antrea-controller.kubeconfig use-context antrea-controller@kubernetes
     ```
 
-<<<<<<< HEAD
-3. Create the `antrea-controller` config file, see [Configuration](/docs/configuration.md) for details.
-
-    ```shell script
-=======
 3. Create the `antrea-controller` config file, see [Configuration](../configuration.md) for details.
 
     ```bash
->>>>>>> 794b6567
     cat >antrea-controller.conf <<EOF
     clientConnection:
       kubeconfig: antrea-controller.kubeconfig
@@ -85,11 +71,7 @@
     ```
 
 4. Start `antrea-controller`.
-<<<<<<< HEAD
-  
-=======
 
->>>>>>> 794b6567
     ```bash
     bin/antrea-controller --config antrea-controller.conf
     ```
@@ -98,13 +80,8 @@
 
 `antrea-agent` must run all worker nodes.
 
-<<<<<<< HEAD
-1. Grant the `antrea-agent` ServiceAccount necessary permissions to Kubernetes APIs. You can apply 
-[agent-rbac.yaml](/build/yamls/base/agent-rbac.yml) to do it.
-=======
 1. Grant the `antrea-agent` ServiceAccount necessary permissions to Kubernetes APIs. You can apply [agent-rbac.yaml](
 /build/yamls/base/agent-rbac.yml) to do it.
->>>>>>> 794b6567
 
     ```bash
     kubectl apply -f build/yamls/base/agent-rbac.yml
@@ -136,15 +113,9 @@
     kubectl config --kubeconfig=antrea-agent.antrea.kubeconfig use-context antrea-agent@antrea
     ```
 
-<<<<<<< HEAD
-4. Create the `antrea-agent` config file, see [Configuration](/docs/configuration.md) for details.
-    
-    ```shell script
-=======
 4. Create the `antrea-agent` config file, see [Configuration](../configuration.md) for details.
 
     ```bash
->>>>>>> 794b6567
     cat >antrea-agent.conf <<EOF
     clientConnection:
       kubeconfig: antrea-agent.kubeconfig
@@ -156,11 +127,7 @@
 
 5. Start `antrea-agent`.
 
-<<<<<<< HEAD
-    ```shell script
-=======
     ```bash
->>>>>>> 794b6567
     bin/antrea-agent --config antrea-agent.conf
     ```
 
