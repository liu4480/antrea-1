--- conflicted
+++ resolved
@@ -74,51 +74,31 @@
    `Fork` button on [Antrea's GitHub repository](https://github.com/vmware-tanzu/antrea).
 2. Clone the forked repository on your local setup.
 
-<<<<<<< HEAD
-    ```
-=======
-    ```bash
->>>>>>> 49a1edca
+    ```bash
     git clone https://github.com/$user/antrea
     ```
 
     Add a remote upstream to track upstream Antrea repository.
 
-<<<<<<< HEAD
-    ```
-=======
-    ```bash
->>>>>>> 49a1edca
+    ```bash
     git remote add upstream https://github.com/vmware-tanzu/antrea
     ```
 
     Never push to upstream master
 
-<<<<<<< HEAD
-    ```
-=======
-    ```bash
->>>>>>> 49a1edca
+    ```bash
     git remote set-url --push upstream no_push
     ```
 
 3. Create a topic branch.
 
-<<<<<<< HEAD
-    ```
-=======
-    ```bash
->>>>>>> 49a1edca
+    ```bash
     git checkout -b branchName
     ```
 
 4. Make changes and commit it locally.
 
-<<<<<<< HEAD
-    ```
-=======
-    ```bash
->>>>>>> 49a1edca
+    ```bash
     git add <modifiedFile>
     git commit
     ```
@@ -128,11 +108,7 @@
 
 6. Keeping branch in sync with upstream.
 
-<<<<<<< HEAD
-    ```
-=======
-    ```bash
->>>>>>> 49a1edca
+    ```bash
     git checkout branchName
     git fetch upstream
     git rebase upstream/master
@@ -140,11 +116,7 @@
 
 7. Push local branch to your forked repository.
 
-<<<<<<< HEAD
-    ```
-=======
-    ```bash
->>>>>>> 49a1edca
+    ```bash
     git push -f $remoteBranchName branchName
     ```
 
@@ -206,42 +178,26 @@
 
 1. Create a branch in your forked repo
 
-<<<<<<< HEAD
-    ```
-=======
-    ```bash
->>>>>>> 49a1edca
+    ```bash
     git checkout -b revertName
     ```
 
 2. Sync the branch with upstream
 
-<<<<<<< HEAD
-    ```
-=======
-    ```bash
->>>>>>> 49a1edca
+    ```bash
     git fetch upstream
     git rebase upstream/master
     ```
 
 3. Create a revert based on the SHA of the commit.
 
-<<<<<<< HEAD
-    ```
-=======
-    ```bash
->>>>>>> 49a1edca
+    ```bash
     git revert SHA
     ```
 
 4. Push this new commit.
 
-<<<<<<< HEAD
-    ```
-=======
-    ```bash
->>>>>>> 49a1edca
+    ```bash
     git push $remoteRevertName revertName
     ```
 
